--- conflicted
+++ resolved
@@ -2,7 +2,6 @@
 Changelog
 ~~~~~~~~~
 
-<<<<<<< HEAD
 Version 0.29.0
 --------------
 
@@ -17,12 +16,10 @@
 - Can control exit status (see Backwards Incompatible Changes above) when raising
   ``CommandError`` using the ``code`` keyword arg.
 
-=======
 Version 0.28.1
 --------------
 
 - Fixed bugs in tests (#171, #172)
->>>>>>> 5476d469
 
 Version 0.28.0
 --------------
