--- conflicted
+++ resolved
@@ -2,7 +2,6 @@
 Changelog
 ~~~~~~~~~
 
-<<<<<<< HEAD
 Version 0.28.0
 --------------
 
@@ -11,7 +10,7 @@
 Backward incompatible changes:
 
 - Dropped support for Python 2.7.
-=======
+
 Version 0.27.2
 --------------
 
@@ -26,7 +25,6 @@
 
 * docs: add Read the Docs config (#160)
 * chore: include tox.ini in the sdist (#155)
->>>>>>> 2c78bd02
 
 Version 0.27.0
 --------------
@@ -39,11 +37,7 @@
 
 Enhancements:
 
-<<<<<<< HEAD
-- Added support for Python 3.7.
-=======
 - Added support for Python 3.7 through 3.11.
->>>>>>> 2c78bd02
 - Support introspection of function signature behind the `@wraps` decorator
   (issue #111).
 
