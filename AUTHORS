--- conflicted
+++ resolved
@@ -20,13 +20,10 @@
 :Tony Narlock:        Adaptation of README to GitHub
 :Oskari Saarenmaa:    Compatibility improvements
 :Denis Lisov:         Support for keyword-only arguments (Python 3)
-<<<<<<< HEAD
-:Chuck Blake:         Support for Cython
-=======
 :Paul Jacobson:       Defaults in argument help message, raw docstrings
 :nilfisque:           Defaults in argument help message, raw docstrings
 :jdoppler:            Bug reports (based on StackOverflow)
->>>>>>> 7484fe4a
+:Chuck Blake:         Support for Cython
 
 ...you? :-)
     Patches, ideas and any feedback is highly appreciated.
