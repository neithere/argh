name: Build and test

on: [ push, pull_request ]

jobs:
  build:

    runs-on: ubuntu-latest
    strategy:
      matrix:
<<<<<<< HEAD
        python-version: ['3.7', '3.8', '3.9', '3.10', '3.11', 'pypy-3.8', 'pypy-3.9']

=======
        python-version: ['3.7', '3.8', '3.9', '3.10', '3.11', 'pypy-3.7']
>>>>>>> 2c78bd02
    steps:
      - uses: actions/checkout@v3

      - name: Set up Python ${{ matrix.python-version }}
        uses: actions/setup-python@v4
        with:
          python-version: ${{ matrix.python-version }}

      - name: Install dependencies
        run: |
          python -m pip install --upgrade pip
          pip install tox pytest iocapture

      - name: Run tox
        # Run tox using the version of Python in `PATH`
        run: tox -e py<|MERGE_RESOLUTION|>--- conflicted
+++ resolved
@@ -8,12 +8,7 @@
     runs-on: ubuntu-latest
     strategy:
       matrix:
-<<<<<<< HEAD
-        python-version: ['3.7', '3.8', '3.9', '3.10', '3.11', 'pypy-3.8', 'pypy-3.9']
-
-=======
-        python-version: ['3.7', '3.8', '3.9', '3.10', '3.11', 'pypy-3.7']
->>>>>>> 2c78bd02
+        python-version: ['3.7', '3.8', '3.9', '3.10', '3.11', 'pypy-3.7', 'pypy-3.8', 'pypy-3.9']
     steps:
       - uses: actions/checkout@v3
 
