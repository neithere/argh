#
#  Copyright © 2010—2023 Andrey Mikhaylenko and contributors
#
#  This file is part of Argh.
#
#  Argh is free software under terms of the GNU Lesser
#  General Public License version 3 (LGPLv3) as published by the Free
#  Software Foundation. See the file README.rst for copying conditions.
#
"""
Dispatching
~~~~~~~~~~~
"""
import argparse
import io
import sys
import warnings
from types import GeneratorType
from typing import IO, Any, Callable, Dict, Iterator, List, Optional, Tuple

from argh.assembling import add_commands, set_default_command
from argh.completion import autocomplete
from argh.constants import (
    ATTR_EXPECTS_NAMESPACE_OBJECT,
    ATTR_WRAPPED_EXCEPTIONS,
    ATTR_WRAPPED_EXCEPTIONS_PROCESSOR,
    DEST_FUNCTION,
    PARSER_FORMATTER,
)
from argh.exceptions import CommandError, DispatchingError
from argh.utils import get_arg_spec

__all__ = [
    "ArghNamespace",
    "dispatch",
    "dispatch_command",
    "dispatch_commands",
    "parse_and_resolve",
    "run_endpoint_function",
    "PARSER_FORMATTER",
    "EntryPoint",
]


class ArghNamespace(argparse.Namespace):
    """
    A namespace object which collects the stack of functions.
    """

    def __init__(self, *args, **kwargs) -> None:
        super().__init__(*args, **kwargs)
        self._functions_stack: List[Callable] = []

    def __setattr__(self, key: str, value: Any) -> None:
        if key == DEST_FUNCTION:
            # don't register the function under DEST_FUNCTION name.
            # If `ArgumentParser.parse_known_args()` sees that we already have
            # such attribute, it skips it.  However, it goes from the topmost
            # parser to subparsers.  We need the function mapped to the
            # subparser.  So we fool the `ArgumentParser` and pretend that we
            # didn't get a DEST_FUNCTION attribute; however, in fact we collect
            # all its values in a stack.  The last item in the stack would be
            # the function mapped to the innermost parser — the one we need.
            self._functions_stack.append(value)
        else:
            super().__setattr__(key, value)

    def get_function(self) -> Callable:
        return self._functions_stack[-1]


def dispatch(
    parser: argparse.ArgumentParser,
    argv: Optional[List[str]] = None,
    add_help_command: bool = False,
    completion: bool = True,
    output_file: IO = sys.stdout,
    errors_file: IO = sys.stderr,
    raw_output: bool = False,
    namespace: Optional[argparse.Namespace] = None,
    skip_unknown_args: bool = False,
) -> Optional[str]:
    """
    Parses given list of arguments using given parser, calls the relevant
    function and prints the result.

    Internally calls :func:`~argh.dispatching.parse_and_resolve` and then
    :func:`~argh.dispatching.run_endpoint_function`.

    :param parser:

        the ArgumentParser instance.

    :param argv:

        a list of strings representing the arguments. If `None`, ``sys.argv``
        is used instead. Default is `None`.

    :param add_help_command:

        if `True`, converts first positional argument "help" to a keyword
        argument so that ``help foo`` becomes ``foo --help`` and displays usage
        information for "foo". Default is `False`.

        .. versionchanged:: 0.30

           The default value is now ``False`` instead of ``True``.

        .. deprecated:: 0.30

           This argument will be removed in v.0.31.  The user is expected to
           use ``--help`` instead of ``help``.

    :param output_file:

        A file-like object for output. If `None`, the resulting lines are
        collected and returned as a string. Default is ``sys.stdout``.

    :param errors_file:

        Same as `output_file` but for ``sys.stderr``, and `None` is not accepted.

    :param raw_output:

        If `True`, results are written to the output file raw, without adding
        whitespaces or newlines between yielded strings. Default is `False`.

    :param completion:

        If `True`, shell tab completion is enabled. Default is `True`. (You
        will also need to install it.)  See :mod:`argh.completion`.

    :param skip_unknown_args:

        If `True`, unknown arguments do not cause an error
        (`ArgumentParser.parse_known_args` is used).

    :param namespace:

        An `argparse.Namespace`-like object.  By default an
        :class:`argh.dispatching.ArghNamespace` object is used.  Please note
        that support for combined default and nested functions may be broken
        if a different type of object is forced.

    By default the exceptions are not wrapped and will propagate. The only
    exception that is always wrapped is :class:`~argh.exceptions.CommandError`
    which is interpreted as an expected event so the traceback is hidden.
    You can also mark arbitrary exceptions as "wrappable" by using the
    :func:`~argh.decorators.wrap_errors` decorator.

    Wrapped exceptions, or other "expected errors" like parse failures,
    will cause a SystemExit to be raised.
    """

    # TODO: remove in v0.31+/v1.0
    if add_help_command:  # pragma: nocover
        warnings.warn(
            DeprecationWarning(
                "The argument `add_help_command` in `dispatch()` is deprecated. "
                "The user is expected to type `--help` instead of `help`."
            )
        )
        if argv and argv[0] == "help":
            argv.pop(0)
            argv.append("--help")

    endpoint_function, namespace_obj = parse_and_resolve(
        parser=parser,
        completion=completion,
        argv=argv,
        namespace=namespace,
        skip_unknown_args=skip_unknown_args,
    )

    if not endpoint_function:
        parser.print_usage(output_file)
        return None

    return run_endpoint_function(
        function=endpoint_function,
        namespace_obj=namespace_obj,
        output_file=output_file,
        errors_file=errors_file,
        raw_output=raw_output,
    )


def parse_and_resolve(
    parser: argparse.ArgumentParser,
    argv: Optional[List[str]] = None,
    completion: bool = True,
    namespace: Optional[argparse.Namespace] = None,
    skip_unknown_args: bool = False,
) -> Tuple[Optional[Callable], argparse.Namespace]:
    """
    .. versionadded: 0.30

    Parses CLI arguments and resolves the endpoint function.
    """
    if completion:
        autocomplete(parser)

    if argv is None:
        argv = sys.argv[1:]

    if not namespace:
        namespace = ArghNamespace()

    # this will raise SystemExit if parsing fails
    if skip_unknown_args:
        namespace_obj, unknown_args = parser.parse_known_args(argv, namespace=namespace)
        # store unknown args on the namespace
        namespace_obj._unknown_args = unknown_args
    else:
        namespace_obj = parser.parse_args(argv, namespace=namespace)

    function = _get_function_from_namespace_obj(namespace_obj)

    return function, namespace_obj


def run_endpoint_function(
    function: Callable,
    namespace_obj: argparse.Namespace,
    output_file: IO = sys.stdout,
    errors_file: IO = sys.stderr,
    raw_output: bool = False,
) -> Optional[str]:
    """
    .. versionadded: 0.30

    Extracts arguments from the namespace object, calls the endpoint function
    and processes its output.
    """
    lines = _execute_command(function, namespace_obj, errors_file)

    return _process_command_output(lines, output_file, raw_output)


def _process_command_output(
    lines: Iterator[str], output_file: Optional[IO], raw_output: bool
) -> Optional[str]:
    out_io: IO

    if output_file is None:
        # user wants a string; we create an internal temporary file-like object
        # and will return its contents as a string
        out_io = io.StringIO()
    else:
        # normally this is stdout; can be any file
        out_io = output_file

    # this may raise user exceptions, or SystemExit for wrapped exceptions
    for line in lines:
        # print the line as soon as it is generated to ensure that it is
        # displayed to the user before anything else happens, e.g.
        # raw_input() is called
        out_io.write(str(line))
        if not raw_output:
            # in most cases user wants one message per line
            out_io.write("\n")

    if output_file is None:
        # user wanted a string; return contents of our temporary file-like obj
        out_io.seek(0)
        return out_io.read()

    return None


def _get_function_from_namespace_obj(
    namespace_obj: argparse.Namespace,
) -> Optional[Callable]:
    if isinstance(namespace_obj, ArghNamespace):
        # our special namespace object keeps the stack of assigned functions
        try:
            function = namespace_obj.get_function()
        except (AttributeError, IndexError):
            return None
    else:
        # a custom (probably vanilla) namespace object keeps the last assigned
        # function; this may be wrong but at least something may work
        if not hasattr(namespace_obj, DEST_FUNCTION):
            return None
        function = getattr(namespace_obj, DEST_FUNCTION)

    if not hasattr(function, "__call__"):
        return None

    return function


def _execute_command(
    function: Callable, namespace_obj: argparse.Namespace, errors_file: IO
) -> Iterator[str]:
    """
    Assumes that `function` is a callable.  Tries different approaches
    to call it (with `namespace_obj` or with ordinary signature).
    Yields the results line by line.

    If :class:`~argh.exceptions.CommandError` is raised, its message is
    written to the error file, and a SystemExit is raised.
    All other exceptions propagate unless marked as wrappable
    by :func:`wrap_errors`.
    """
<<<<<<< HEAD
=======

>>>>>>> 60694c61
    # the function is nested to catch certain exceptions (see below)
    def _call():
        # Actually call the function
        if getattr(function, ATTR_EXPECTS_NAMESPACE_OBJECT, False):
            result = function(namespace_obj)
        else:
            # namespace -> dictionary
            def _flat_key(key):
                return key.replace("-", "_")

            all_input = dict((_flat_key(k), v) for k, v in vars(namespace_obj).items())

            # filter the namespace variables so that only those expected
            # by the actual function will pass

            spec = get_arg_spec(function)

            positional = [all_input[k] for k in spec.args]
            kwonly = getattr(spec, "kwonlyargs", [])
            keywords = dict((k, all_input[k]) for k in kwonly)

            # *args
            if spec.varargs:
                positional += getattr(namespace_obj, spec.varargs)

            # **kwargs
            varkw = getattr(spec, "varkw", getattr(spec, "keywords", []))
            if varkw:
                not_kwargs = [DEST_FUNCTION] + spec.args + [spec.varargs] + kwonly
                for k in vars(namespace_obj):
                    if k.startswith("_") or k in not_kwargs:
                        continue
                    keywords[k] = getattr(namespace_obj, k)

            result = function(*positional, **keywords)

        # Yield the results
        if isinstance(result, (GeneratorType, list, tuple)):
            # yield each line ASAP, convert CommandError message to a line
            for line in result:
                yield line
        else:
            # yield non-empty non-iterable result as a single line
            if result is not None:
                yield result

    wrappable_exceptions = [CommandError]
    wrappable_exceptions += getattr(function, ATTR_WRAPPED_EXCEPTIONS, [])

    def default_exception_processor(exc: Exception) -> str:
        return f"{exc.__class__.__name__}: {exc}"

    try:
        result = _call()
        for line in result:
            yield line
    except tuple(wrappable_exceptions) as exc:
        processor = getattr(
            function, ATTR_WRAPPED_EXCEPTIONS_PROCESSOR, default_exception_processor
        )

        errors_file.write(str(processor(exc)))
        errors_file.write("\n")

        # Use code from CommandError if available, otherwise default to 1
        code = exc.code if isinstance(exc, CommandError) and exc.code is not None else 1

        sys.exit(code)


def dispatch_command(function: Callable, *args, **kwargs) -> None:
    """
    A wrapper for :func:`dispatch` that creates a one-command parser.
    Uses :attr:`argh.constants.PARSER_FORMATTER`.

    This::

        dispatch_command(foo)

    ...is a shortcut for::

        parser = ArgumentParser()
        set_default_command(parser, foo)
        dispatch(parser)

    This function can be also used as a decorator::

        @dispatch_command
        def main(foo: int = 123) -> int:
            return foo + 1

    """
    parser = argparse.ArgumentParser(formatter_class=PARSER_FORMATTER)
    set_default_command(parser, function)
    dispatch(parser, *args, **kwargs)


def dispatch_commands(functions: List[Callable], *args, **kwargs) -> None:
    """
    A wrapper for :func:`dispatch` that creates a parser, adds commands to
    the parser and dispatches them.
    Uses :attr:`PARSER_FORMATTER`.

    This::

        dispatch_commands([foo, bar])

    ...is a shortcut for::

        parser = ArgumentParser()
        add_commands(parser, [foo, bar])
        dispatch(parser)

    """
    parser = argparse.ArgumentParser(formatter_class=PARSER_FORMATTER)
    add_commands(parser, functions)
    dispatch(parser, *args, **kwargs)


class EntryPoint:
    """
    An object to which functions can be attached and then dispatched.

    When called with an argument, the argument (a function) is registered
    at this entry point as a command.

    When called without an argument, dispatching is triggered with all
    previously registered commands.

    Usage::

        from argh import EntryPoint

        app = EntryPoint("main", dict(description="This is a cool app"))

        @app
        def ls() -> None:
            for i in range(10):
                print i

        @app
        def greet() -> None:
            print "hello"

        if __name__ == "__main__":
            app()

    """

    def __init__(
        self, name: Optional[str] = None, parser_kwargs: Optional[Dict[str, Any]] = None
    ) -> None:
        self.name = name or "unnamed"
        self.commands: List[Callable] = []
        self.parser_kwargs = parser_kwargs or {}

    def __call__(self, function: Optional[Callable] = None):
        if function:
            self._register_command(function)
            return function

        return self._dispatch()

    def _register_command(self, function: Callable) -> None:
        self.commands.append(function)

    def _dispatch(self) -> None:
        if not self.commands:
            raise DispatchingError(f'no commands for entry point "{self.name}"')

        parser = argparse.ArgumentParser(**self.parser_kwargs)
        add_commands(parser, self.commands)
        dispatch(parser)<|MERGE_RESOLUTION|>--- conflicted
+++ resolved
@@ -303,10 +303,7 @@
     All other exceptions propagate unless marked as wrappable
     by :func:`wrap_errors`.
     """
-<<<<<<< HEAD
-=======
-
->>>>>>> 60694c61
+
     # the function is nested to catch certain exceptions (see below)
     def _call():
         # Actually call the function
