--- conflicted
+++ resolved
@@ -143,13 +143,10 @@
         that support for combined default and nested functions may be broken
         if a different type of object is forced.
 
-<<<<<<< HEAD
-=======
         .. deprecated:: 0.31
 
           This argument will be removed soon after v0.31.
 
->>>>>>> 934998e1
     :param always_flush:
 
         If the output stream is not a terminal (i.e. redirected to a file or
