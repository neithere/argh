--- conflicted
+++ resolved
@@ -11,12 +11,9 @@
 Command decorators
 ~~~~~~~~~~~~~~~~~~
 """
-<<<<<<< HEAD
+
 from typing import Callable, List, Optional, Type
-=======
-
-from typing import Callable, List, Optional
->>>>>>> b8af6719
+
 
 from argh.constants import (
     ATTR_ALIASES,
