--- conflicted
+++ resolved
@@ -1,14 +1,6 @@
 # Including license files.
 include COPYING
-<<<<<<< HEAD
-include COPYING.LESSER
-=======
 include COPYING.LESSER
 
-# needed for `python setup.py test`
-include test/__init__.py
-include test/base.py
-
-include tox.ini
-include reqs-dev.txt
->>>>>>> 2c78bd02
+# Testing (see #155).
+include tox.ini