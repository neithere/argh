--- conflicted
+++ resolved
@@ -2,7 +2,6 @@
 Changelog
 ~~~~~~~~~
 
-<<<<<<< HEAD
 Version 0.31.0
 --------------
 
@@ -27,7 +26,7 @@
 Other changes:
 
 - Refactoring.
-=======
+
 Version 0.30.5 (2023-12-25)
 ---------------------------
 
@@ -40,7 +39,6 @@
 
 - Argspec guessing: if `nargs` is not specified but the default value
   is a list, ``nargs="*"`` is assumed and passed to argparse.
->>>>>>> 082fb326
 
 Version 0.30.4 (2023-11-04)
 ---------------------------
