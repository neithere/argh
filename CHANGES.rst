~~~~~~~~~
Changelog
~~~~~~~~~

<<<<<<< HEAD
Version 0.31.0
--------------

Enhancements:

- Added `always_flush` argument to `dispatch()` (issue #145)

Version 0.30.1
--------------
=======
Version 0.30.4 (2023-11-04)
---------------------------

There were complaints about the lack of a deprecation cycle for the legacy name
mapping policy.  This version addresses the issue:

- The handling introduced in v.0.30.2 (raising an exception for clarity)
  is retained for cases when no name mapping policy is specified but function
  signature contains defaults in non-kwonly args **and kwonly args are also
  defined**::

      def main(alpha, beta=1, *, gamma=2):  # error — explicit policy required

  In a similar case but when **kwonly args are not defined** Argh now assumes
  the legacy name mapping policy (`BY_NAME_IF_HAS_DEFAULT`) and merely issues
  a deprecation warning with the same message as the exception mentioned above::

      def main(alpha, beta=2):    # `[-b BETA] alpha` + DeprecationWarning

  This ensures that most of the old scripts still work the same way despite the
  new policy being used by default and enforced in cases when it's impossible
  to resolve the mapping conflict.

  Please note that this "soft" handling is to be removed in version v0.33
  (or v1.0 if the former is not deemed necessary).  The new name mapping policy
  will be used by default without warnings, like in v0.30.

Version 0.30.3 (2023-10-30)
---------------------------

Bugs fixed:

- Regression: a positional argument with an underscore used in `@arg` decorator
  would cause Argh fail on the assembling stage. (#208)

Version 0.30.2 (2023-10-24)
---------------------------

Bugs fixed:

- As reported in #204 and #206, the new default name mapping policy in fact
  silently changed the CLI API of some scripts: arguments which were previously
  translated as CLI options became optional positionals. Although the
  instructions were supplied in the release notes, the upgrade may not
  necessarily be intentional, so a waste of users' time is quite likely.

  To alleviate this, the default value for `name_mapping_policy` in standard
  functions has been changed to `None`; if it's not specified, Argh falls back
  to the new default policy, but raises `ArgumentNameMappingError` with
  detailed instructions if it sees a non-kwonly argument with a default value.

  Please specify the policy explicitly in order to avoid this error if you need
  to infer optional positionals (``nargs="?"``) from function signature.

Version 0.30.1 (2023-10-23)
---------------------------
>>>>>>> 6d9f96f3

Bugs fixed:

- Regression: certain special values in argument default value would cause an
  exception (#204)

Enhancements:

- Improved the tutorial.
- Added a more informative error message when the reason is likely to be
  related to the migration from Argh v0.29 to a version with a new argument
  name mapping policy.

Other changes:

- Added `py.typed` marker file for :pep:`561`.

Version 0.30.0 (2023-10-21)
---------------------------

Backwards incompatible changes:

- A new policy for mapping function arguments to CLI arguments is used by
  default (see :class:`argh.assembling.NameMappingPolicy`).

  The following function does **not** map to ``func foo [--bar]`` anymore::

      def func(foo, bar=None):
          ...

  Since this release it maps to ``func foo [bar]`` instead.
  Please update the function this way to keep `bar` an "option"::

      def func(foo, *, bar=None):
          ...

  If you cannot modify the function signature to use kwonly args for options,
  please consider explicitly specifying the legacy name mapping policy::

      set_default_command(
          func, name_mapping_policy=NameMappingPolicy.BY_NAME_IF_HAS_DEFAULT
      )

- The name mapping policy `BY_NAME_IF_HAS_DEFAULT` slightly deviates from the
  old behaviour. Kwonly arguments without default values used to be marked as
  required options (``--foo FOO``), now they are treated as positionals
  (``foo``). Please consider the new default policy (`BY_NAME_IF_KWONLY`) for
  a better treatment of kwonly.

- Removed previously deprecated features (#184 → #188):

  - argument help string in annotations — reserved for type hints;
  - `argh.SUPPORTS_ALIASES`;
  - `argh.safe_input()`;
  - previously renamed arguments for `add_commands()`: `namespace`,
    `namespace_kwargs`, `title`, `description`, `help`;
  - `pre_call` argument in `dispatch()`.  The basic usage remains simple but
    more granular functions are now available for more control.

    Instead of this::

      argh.dispatch(..., pre_call=pre_call_hook)

    please use this::

      func, ns = argh.parse_and_resolve(...)
      pre_call_hook(ns)
      argh.run_endpoint_function(func, ns, ...)

Deprecated:

- The `@expects_obj` decorator.  Rationale: it used to support the old,
  "un-pythonic" style of usage, which essentially lies outside the scope of
  Argh.  If you are not using the mapping of function arguments onto CLI, then
  you aren't reducing the amount of code compared to vanilla Argparse.

- The `add_help_command` argument in `dispatch()`.
  Rationale: it doesn't add much to user experience; it's not much harder to
  type ``--help`` than it is to type ``help``; moreover, the option can be
  added anywhere, unlike its positional counterpart.

Enhancements:

- Added support for Python 3.12.
- Added type annotations to existing Argh code (#185 → #189).
- The `dispatch()` function has been refactored, so in case you need finer
  control over the process, two new, more granular functions can be used:

  - `endpoint_function, namespace = argh.parse_and_resolve(...)`
  - `argh.run_endpoint_function(endpoint_function, namespace, ...)`

  Please note that the names may change in the upcoming versions.

- Configurable name mapping policy has been introduced for function argument
  to CLI argument translation (#191 → #199):

  - `BY_NAME_IF_KWONLY` (default and recommended).
  - `BY_NAME_IF_HAS_DEFAULT` (close to pre-v.0.30 behaviour);

  Please check API docs on :class:`argh.assembling.NameMappingPolicy` for
  details.

Version 0.29.4 (2023-09-23)
---------------------------

Bugs fixed:

- Test coverage reported as <100% when argcomplete is installed (#187)

Versions 0.29.1 through 0.29.3
------------------------------

Technical releases for packaging purposes.  No changes in functionality.

Version 0.29.0 (2023-09-03)
---------------------------

Backwards incompatible changes:

- Wrapped exceptions now cause ``dispatching.dispatch()`` to raise
  ``SystemExit(1)`` instead of returning without error. For most users, this
  means failed commands will now exit with a failure status instead of a
  success. (#161)

Deprecated:

- Renamed arguments in `add_commands()` (#165):

  - `namespace` → `group_name`
  - `namespace_kwargs` → `group_kwargs`

  The old names are deprecated and will be removed in v.0.30.

Enhancements:

- Can control exit status (see Backwards Incompatible Changes above) when
  raising ``CommandError`` using the ``code`` keyword arg.

Bugs fixed:

-  Positional arguments should not lead to removal of short form of keyword
   arguments. (#115)

Other changes:

- Avoid depending on iocapture by using pytest's built-in feature (#177)

Version 0.28.1 (2023-02-16)
---------------------------

- Fixed bugs in tests (#171, #172)

Version 0.28.0 (2023-02-15)
---------------------------

A major cleanup.

Backward incompatible changes:

- Dropped support for Python 2.7 and 3.7.

Deprecated features, to be removed in v.0.30:

- `argh.assembling.SUPPORTS_ALIASES`.

  - Always `True` for recent versions of Python.

- `argh.io.safe_input()` AKA `argh.interaction.safe_input()`.

  - Not relevant anymore.  Please use the built-in `input()` instead.

- argument `pre_call` in `dispatch()`.

   Even though this hack seems to have been used in some projects, it was never
   part of the official API and never recommended.

   Describing your use case in the `discussion about shared arguments`_ can
   help improve the library to accomodate it in a proper way.

   .. _discussion about shared arguments: https://github.com/neithere/argh/issues/63

- Argument help as annotations.

  - Annotations will only be used for types after v.0.30.
  - Please replace any instance of::

      def func(foo: "Foobar"):

    with the following::

      @arg('-f', '--foo', help="Foobar")
      def func(foo):

    It will be decided later how to keep this functionality "DRY" (don't repeat
    yourself) without conflicts with modern conventions and tools.

- Added deprecation warnings for some arguments deprecated back in v.0.26.

Version 0.27.2 (2023-02-09)
---------------------------

Minor packaging fix:

* chore: include file required by tox.ini in the sdist (#155)

Version 0.27.1 (2023-02-09)
---------------------------

Minor building and packaging fixes:

* docs: add Read the Docs config (#160)
* chore: include tox.ini in the sdist (#155)

Version 0.27.0 (2023-02-09)
---------------------------

This is the last version to support Python 2.7.

Backward incompatible changes:

- Dropped support for Python 2.6.

Enhancements:

- Added support for Python 3.7 through 3.11.
- Support introspection of function signature behind the `@wraps` decorator
  (issue #111).

Fixed bugs:

- When command function signature contained ``**kwargs`` *and* positionals
  without defaults and with underscores in their names, a weird behaviour could
  be observed (issue #104).
- Fixed introspection through decorators (issue #111).
- Switched to Python's built-in `unittest.mock` (PR #154).
- Fixed bug with `skip_unknown_args=True` (PR #134).
- Fixed tests for Python 3.9.7+ (issue #148).

Other changes:

- Included the license files in manifest (PR #112).
- Extended the list of similar projects (PR #87).
- Fixed typos and links in documentation (PR #110, #116, #156).
- Switched CI to Github Actions (PR #153).

Version 0.26.2 (2016-05-11)
---------------------------

- Removed official support for Python 3.4, added for 3.5.
- Various tox-related improvements for development.
- Improved documentation.

Version 0.26.1 (2014-10-30)
---------------------------

Fixed bugs:

- The undocumented (and untested) argument `dispatch(..., pre_call=x)`
  was broken; fixing because at least one important app depends on it
  (issue #63).

Version 0.26 (2014-10-27)
-------------------------

This release is intended to be the last one before 1.0.  Therefore a major
cleanup was done.  This **breaks backward compatibility**.  If your code is
really outdated, please read this list carefully and grep your code.

- Removed decorator `@alias` (deprecated since v.0.19).

- Removed decorator `@plain_signature` (deprecated since v.0.20).

- Dropped support for old-style functions that implicitly expected namespace
  objects (deprecated since v.0.21).  The `@expects_obj` decorator is now
  mandatory for such functions.

- Removed decorator `@command` (deprecated since v.0.21).

- The `@wrap_errors` decorator now strictly requires that the error classes
  are given as a list (old behaviour was deprecated since v.0.22).

- The `allow_warnings` argument is removed from
  `argh.completion.autocomplete()`.  Debug-level logging is used instead.
  (The warnings were deprecated since v.0.25).

Deprecated:

- Deprecated arguments `title`, `help` and `description` in `add_commands()`
  helper function.  See documentation and issue #60.

Other changes:

- Improved representation of default values in the help.

- Dispatcher can be configured to skip unknown arguments (issue #57).

- Added `add_subcommands()` helper function (a convenience wrapper
  for `add_commands()`).

- `EntryPoint` now stores kwargs for the parser.

- Added support for default command *with* nested commands (issue #78).

  This only works with Python 3.4+ due to incorrect behaviour or earlier
  versions of Argparse (including the stand-alone one as of 1.2.1).

  Due to argparse peculiarities the function assignment technique relies
  on a special `ArghNamespace` object.  It is used by default in `ArghParser`
  and the shortcuts, but if you call the vanilla `ArgumentParser.parse_args()`
  method, you now *have* to supply the proper namespace object.

Fixed bugs:

- Help formatter was broken for arguments with empty strings as default values
  (issue #76).

Version 0.25 (2014-07-05)
-------------------------

- Added EntryPoint class as another way to assemble functions (issue #59).

- Added support for Python 3.4; dropped support for Python 3.3
  (this doesn't mean that Argh is necessarily broken under 3.3,
  it's just that I'm not testing against it anymore).

- Shell completion warnings are now deprecated in favour of `logging`.

- The command help now displays default values of all arguments (issue #64).

- Function docstrings are now displayed verbatim in the help (issue #64).

- Argh's dispatching now should work properly in Cython.

Versions 0.2 through 0.24
-------------------------

A few years of development without a changelog 🫠

Fortunately, a curious reader can always refer to commit messages and
changesets.

Version 0.1 (2010-11-12)
------------------------

The first version!  A single file with 182 lines of code including
documentation :)  It featured subparsers and had the `@arg` decorator which was
basically a deferred `ArgumentParser.add_argument()` call.

Functions and classes:

* class `ArghParser`
* functions `add_commands()` and `dispatch()`
* decorators `@arg` and `@plain_signature`<|MERGE_RESOLUTION|>--- conflicted
+++ resolved
@@ -2,7 +2,6 @@
 Changelog
 ~~~~~~~~~
 
-<<<<<<< HEAD
 Version 0.31.0
 --------------
 
@@ -10,9 +9,6 @@
 
 - Added `always_flush` argument to `dispatch()` (issue #145)
 
-Version 0.30.1
---------------
-=======
 Version 0.30.4 (2023-11-04)
 ---------------------------
 
@@ -69,7 +65,6 @@
 
 Version 0.30.1 (2023-10-23)
 ---------------------------
->>>>>>> 6d9f96f3
 
 Bugs fixed:
 
